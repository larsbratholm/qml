# MIT License
#
# Copyright (c) 2017 Anders Steen Christensen, Lars A. Bratholm and Bing Huang
#
# Permission is hereby granted, free of charge, to any person obtaining a copy
# of this software and associated documentation files (the "Software"), to deal
# in the Software without restriction, including without limitation the rights
# to use, copy, modify, merge, publish, distribute, sublicense, and/or sell
# copies of the Software, and to permit persons to whom the Software is
# furnished to do so, subject to the following conditions:
#
# The above copyright notice and this permission notice shall be included in all
# copies or substantial portions of the Software.
#
# THE SOFTWARE IS PROVIDED "AS IS", WITHOUT WARRANTY OF ANY KIND, EXPRESS OR
# IMPLIED, INCLUDING BUT NOT LIMITED TO THE WARRANTIES OF MERCHANTABILITY,
# FITNESS FOR A PARTICULAR PURPOSE AND NONINFRINGEMENT. IN NO EVENT SHALL THE
# AUTHORS OR COPYRIGHT HOLDERS BE LIABLE FOR ANY CLAIM, DAMAGES OR OTHER
# LIABILITY, WHETHER IN AN ACTION OF CONTRACT, TORT OR OTHERWISE, ARISING FROM,
# OUT OF OR IN CONNECTION WITH THE SOFTWARE OR THE USE OR OTHER DEALINGS IN THE
# SOFTWARE.

from __future__ import print_function

import numpy as np
import itertools as itl

from .frepresentations import fgenerate_coulomb_matrix
from .frepresentations import fgenerate_unsorted_coulomb_matrix
from .frepresentations import fgenerate_local_coulomb_matrix
from .frepresentations import fgenerate_atomic_coulomb_matrix
from .frepresentations import fgenerate_eigenvalue_coulomb_matrix
from .frepresentations import fgenerate_bob

from .data import NUCLEAR_CHARGE

<<<<<<< HEAD
def generate_coulomb_matrix(nuclear_charges, coordinates, size = 23, sorting = "row-norm"):
=======
from .slatm import get_boa
from .slatm import get_sbop
from .slatm import get_sbot

def generate_coulomb_matrix(nuclear_charges, coordinates, size = 23, sorting = "row-norm"):
    """ Generates a sorted molecular coulomb, sort either by ``"row-norm"`` or ``"unsorted"``.
    ``size=`` denotes the max number of atoms in the molecule (thus the size of the resulting square matrix.
    The resulting matrix is the upper triangle put into the form of a 1D-vector.

    :param coordinates: Input coordinates.
    :type coordinates: numpy array
    :param nuclear_charges: List of nuclear charges.
    :type nuclear_charges: numpy array
    :param size: Max number of atoms in representation.
    :type size: integer
    :param sorting: Matrix sorting scheme, "row-norm" or "unsorted".
    :type sorting: string
    :return: 1D Coulomb matrix representation
    :rtype: numpy array
    """
>>>>>>> 46511482

    if (sorting == "row-norm"):
        return fgenerate_coulomb_matrix(nuclear_charges, \
            coordinates, size)

    elif (sorting == "unsorted"):
        return fgenerate_unsorted_coulomb_matrix(nuclear_charges, \
            coordinates, size)

    else:
        print("ERROR: Unknown sorting scheme requested")
        raise SystemExit

def generate_atomic_coulomb_matrix(nuclear_charges, coordinates, size = 23, sorting = "distance"):
<<<<<<< HEAD
=======
    """ Generates a list of sorted Coulomb matrices, sorted either by ``"row-norm"`` or ``"distance"``, the latter refers to sorting by distance to each query atom.
    ``size=`` denotes the max number of atoms in the molecule (thus the size of the resulting square matrix.
    The resulting matrix is the upper triangle put into the form of a 1D-vector.

    :param coordinates: Input coordinates.
    :type coordinates: numpy array
    :param nuclear_charges: List of nuclear charges.
    :type nuclear_charges: numpy array
    :param size: Max number of atoms in representation.
    :type size: integer
    :param sorting: Matrix sorting scheme, "row-norm" or "distance".
    :type sorting: string
    :return: List of 1D Coulomb matrix representations.
    :rtype: numpy array
    """
>>>>>>> 46511482

    if (sorting == "row-norm"):
        return fgenerate_local_coulomb_matrix(nuclear_charges,
            coordinates, nuclear_charges.size, size)

    elif (sorting == "distance"):
        return fgenerate_atomic_coulomb_matrix(nuclear_charges,
            coordinates, nuclear_charges.size, size)

    else:
        print("ERROR: Unknown sorting scheme requested")
        raise SystemExit

def generate_eigenvalue_coulomb_matrix(nuclear_charges, coordinates, size = 23):
<<<<<<< HEAD
=======
    """ Generates the eigenvalue-Coulomb matrix representation.
    ``size=`` denotes the max number of atoms in the molecule (thus the size of the resulting square matrix.
    The resulting matrix is in the form of a 1D-vector.

    :param coordinates: Input coordinates.
    :type coordinates: numpy array
    :param nuclear_charges: List of nuclear charges.
    :type nuclear_charges: numpy array
    :param size: Max number of atoms in representation.
    :type size: integer
    :return: 1D representation.
    :rtype: numpy array
    """
>>>>>>> 46511482
    return fgenerate_eigenvalue_coulomb_matrix(nuclear_charges,
        coordinates, size)

def generate_bob(nuclear_charges, coordinates, atomtypes, asize = {"O":3, "C":7, "N":3, "H":16, "S":1}):
<<<<<<< HEAD
=======
    """ Generates a bag-of-bonds (BOB) representation of the molecule. ``size=`` denotes the max number of atoms in the molecule (thus relates to the size of the resulting matrix.)
    ``asize=`` is the maximum number of atoms of each type (necessary to generate bags of minimal sizes).
    The resulting matrix is the BOB representation put into the form of a 1D-vector.

    :param coordinates: Input coordinates.
    :type coordinates: numpy array
    :param nuclear_charges: List of nuclear charges.
    :type nuclear_charges: numpy array
    :param size: Max number of atoms in representation.
    :type size: integer
    :param asize: Max number of each element type.
    :type asize: dict
    :return: 1D BOB representation.
    :rtype: numpy array
    """
>>>>>>> 46511482

    n = 0
    atoms = sorted(asize, key=asize.get)
    nmax = [asize[key] for key in atoms]
<<<<<<< HEAD
    print(atoms,nmax)
=======
    # print(atoms,nmax)
>>>>>>> 46511482
    ids = np.zeros(len(nmax), dtype=int)
    for i, (key, value) in enumerate(zip(atoms,nmax)):
        n += value * (1+value)
        ids[i] = NUCLEAR_CHARGE[key]
        for j in range(i):
            v = nmax[j]
            n += 2 * value * v
    n /= 2

<<<<<<< HEAD
    return fgenerate_bob(nuclear_charges, coordinates, nuclear_charges, ids, nmax, n)
=======
    return fgenerate_bob(nuclear_charges, coordinates, nuclear_charges, ids, nmax, n)


def get_slatm_mbtypes(nuclear_charges, pbc='000'):
    """
    Get the list of minimal types of many-body terms in a dataset. This resulting list
    is necessary as input in the ``generate_slatm_representation()`` function.

    :param nuclear_charges: A list of the nuclear charges for each compound in the dataset.
    :type nuclear_charges: list of numpy arrays
    :param pbc: periodic boundary condition along x,y,z direction, defaulted to '000', i.e., molecule
    :type pbc: string
    :return: A list containing the types of many-body terms.
    :rtype: list
    """

    zs = nuclear_charges

    nm = len(zs)
    zsmax = set()
    nas = []
    zs_ravel = []
    for zsi in zs:
        na = len(zsi); nas.append(na)
        zsil = list(zsi); zs_ravel += zsil
        zsmax.update( zsil )

    zsmax = np.array( list(zsmax) )
    nass = []
    for i in range(nm):
        zsi = np.array(zs[i],np.int)
        nass.append( [ (zi == zsi).sum() for zi in zsmax ] )

    nzmax = np.max(np.array(nass), axis=0)
    nzmax_u = []
    if pbc != '000':
        # the PBC will introduce new many-body terms, so set
        # nzmax to 3 if it's less than 3
        for nzi in nzmax:
            if nzi <= 2:
                nzi = 3
            nzmax_u.append(nzi)
        nzmax = nzmax_u

    boas = [ [zi,] for zi in zsmax ]
    bops = [ [zi,zi] for zi in zsmax ] + list( itl.combinations(zsmax,2) )

    bots = []
    for i in zsmax:
        for bop in bops:
            j,k = bop
            tas = [ [i,j,k], [i,k,j], [j,i,k] ]
            for tasi in tas:
                if (tasi not in bots) and (tasi[::-1] not in bots):
                    nzsi = [ (zj == tasi).sum() for zj in zsmax ]
                    if np.all(nzsi <= nzmax):
                        bots.append( tasi )
    mbtypes = boas + bops + bots

    return mbtypes #, np.array(zs_ravel), np.array(nas)


def generate_slatm(coordinates, nuclear_charges, mbtypes,
        unit_cell=None, local=False, sigmas=[0.05,0.05], dgrids=[0.03,0.03],
        rcut=4.8, alchemy=False, pbc='000', rpower=6):
    """
    Generate Spectrum of London and Axillrod-Teller-Muto potential (SLATM) representation.
    Both global (``local=False``) and local (``local=True``) SLATM are available.

    A version that works for periodic boundary conditions will be released soon.

    NOTE: You will need to run the ``get_slatm_mbtypes()`` function to get the ``mbtypes`` input (or generate it manually).

    :param coordinates: Input coordinates
    :type coordinates: numpy array
    :param nuclear_charges: List of nuclear charges.
    :type nuclear_charges: numpy array
    :param mbtypes: Many-body types for the whole dataset, including 1-, 2- and 3-body types. Could be obtained by calling ``get_slatm_mbtypes()``.
    :type mbtypes: list
    :param local: Generate a local representation. Defaulted to False (i.e., global representation); otherwise, atomic version.
    :type local: bool
    :param sigmas: Controlling the width of Gaussian smearing function for 2- and 3-body parts, defaulted to [0.05,0.05], usually these do not need to be adjusted.
    :type sigmas: list
    :param dgrids: The interval between two sampled internuclear distances and angles, defaulted to [0.03,0.03], no need for change, compromised for speed and accuracy.
    :type dgrids: list
    :param rcut: Cut-off radius, defaulted to 4.8 Angstrom.
    :type rcut: float
    :param alchemy: Swith to use the alchemy version of SLATM. (default=False)
    :type alchemy: bool
    :param pbc: defaulted to '000', meaning it's a molecule; the three digits in the string corresponds to x,y,z direction
    :type pbc: string
    :param rpower: The power of R in 2-body potential, defaulted to London potential (=6).
    :type rpower: float
    :return: 1D SLATM representation
    :rtype: numpy array
    """

    c = unit_cell
    iprt=False
    if c is None:
        c = np.array([[1,0,0],[0,1,0],[0,0,1]])

    if pbc != '000':
        # print(' -- handling systems with periodic boundary condition')
        assert c != None, 'ERROR: Please specify unit cell for SLATM'
        # =======================================================================
        # PBC may introduce new many-body terms, so at the stage of get statistics
        # info from db, we've already considered this point by letting maximal number
        # of nuclear charges being 3.
        # =======================================================================

    zs = nuclear_charges
    na = len(zs)
    coords = coordinates
    obj = [ zs, coords, c ]

    iloc = local

    if iloc:
        mbs = []
        X2Ns = []
        for ia in range(na):
            # if iprt: print '               -- ia = ', ia + 1
            n1 = 0; n2 = 0; n3 = 0
            mbs_ia = np.zeros(0)
            icount = 0
            for mbtype in mbtypes:
                if len(mbtype) == 1:
                    mbsi = get_boa(mbtype[0], np.array([zs[ia],]))
                    #print ' -- mbsi = ', mbsi
                    if alchemy:
                        n1 = 1
                        n1_0 = mbs_ia.shape[0]
                        if n1_0 == 0:
                            mbs_ia = np.concatenate( (mbs_ia, mbsi), axis=0 )
                        elif n1_0 == 1:
                            mbs_ia += mbsi
                        else:
                            raise '#ERROR'
                    else:
                        n1 += len(mbsi)
                        mbs_ia = np.concatenate( (mbs_ia, mbsi), axis=0 )
                elif len(mbtype) == 2:
                    #print ' 001, pbc = ', pbc
                    mbsi = get_sbop(mbtype, obj, iloc=iloc, ia=ia, \
                                    sigma=sigmas[0], dgrid=dgrids[0], rcut=rcut, \
                                    pbc=pbc, rpower=rpower)[1]
                    mbsi *= 0.5 # only for the two-body parts, local rpst
                    #print ' 002'
                    if alchemy:
                        n2 = len(mbsi)
                        n2_0 = mbs_ia.shape[0]
                        if n2_0 == n1:
                            mbs_ia = np.concatenate( (mbs_ia, mbsi), axis=0 )
                        elif n2_0 == n1 + n2:
                            t = mbs_ia[n1:n1+n2] + mbsi
                            mbs_ia[n1:n1+n2] = t
                        else:
                            raise '#ERROR'
                    else:
                        n2 += len(mbsi)
                        mbs_ia = np.concatenate( (mbs_ia, mbsi), axis=0 )
                else: # len(mbtype) == 3:
                    mbsi = get_sbot(mbtype, obj, iloc=iloc, ia=ia, \
                                    sigma=sigmas[1], dgrid=dgrids[1], rcut=rcut, pbc=pbc)[1]
                    if alchemy:
                        n3 = len(mbsi)
                        n3_0 = mbs_ia.shape[0]
                        if n3_0 == n1 + n2:
                            mbs_ia = np.concatenate( (mbs_ia, mbsi), axis=0 )
                        elif n3_0 == n1 + n2 + n3:
                            t = mbs_ia[n1+n2:n1+n2+n3] + mbsi
                            mbs_ia[n1+n2:n1+n2+n3] = t
                        else:
                            raise '#ERROR'
                    else:
                        n3 += len(mbsi)
                        mbs_ia = np.concatenate( (mbs_ia, mbsi), axis=0 )

            mbs.append( mbs_ia )
            X2N = [n1,n2,n3];
            if X2N not in X2Ns:
                X2Ns.append(X2N)
        assert len(X2Ns) == 1, '#ERROR: multiple `X2N ???'
    else:
        n1 = 0; n2 = 0; n3 = 0
        mbs = np.zeros(0)
        for mbtype in mbtypes:
            if len(mbtype) == 1:
                mbsi = get_boa(mbtype[0], zs)
                if alchemy:
                    n1 = 1
                    n1_0 = mbs.shape[0]
                    if n1_0 == 0:
                        mbs = np.concatenate( (mbs, [sum(mbsi)] ), axis=0 )
                    elif n1_0 == 1:
                        mbs += sum(mbsi )
                    else:
                        raise '#ERROR'
                else:
                    n1 += len(mbsi)
                    mbs = np.concatenate( (mbs, mbsi), axis=0 )
            elif len(mbtype) == 2:
                mbsi = get_sbop(mbtype, obj, sigma=sigmas[0], \
                                dgrid=dgrids[0], rcut=rcut, rpower=rpower)[1]

                if alchemy:
                    n2 = len(mbsi)
                    n2_0 = mbs.shape[0]
                    if n2_0 == n1:
                        mbs = np.concatenate( (mbs, mbsi), axis=0 )
                    elif n2_0 == n1 + n2:
                        t = mbs[n1:n1+n2] + mbsi
                        mbs[n1:n1+n2] = t
                    else:
                        raise '#ERROR'
                else:
                    n2 += len(mbsi)
                    mbs = np.concatenate( (mbs, mbsi), axis=0 )
            else: # len(mbtype) == 3:
                mbsi = get_sbot(mbtype, obj, sigma=sigmas[1], \
                        dgrid=dgrids[1], rcut=rcut)[1]
                if alchemy:
                    n3 = len(mbsi)
                    n3_0 = mbs.shape[0]
                    if n3_0 == n1 + n2:
                        mbs = np.concatenate( (mbs, mbsi), axis=0 )
                    elif n3_0 == n1 + n2 + n3:
                        t = mbs[n1+n2:n1+n2+n3] + mbsi
                        mbs[n1+n2:n1+n2+n3] = t
                    else:
                        raise '#ERROR'
                else:
                    n3 += len(mbsi)
                    mbs = np.concatenate( (mbs, mbsi), axis=0 )

    return mbs
>>>>>>> 46511482
<|MERGE_RESOLUTION|>--- conflicted
+++ resolved
@@ -34,30 +34,11 @@
 
 from .data import NUCLEAR_CHARGE
 
-<<<<<<< HEAD
-def generate_coulomb_matrix(nuclear_charges, coordinates, size = 23, sorting = "row-norm"):
-=======
 from .slatm import get_boa
 from .slatm import get_sbop
 from .slatm import get_sbot
 
 def generate_coulomb_matrix(nuclear_charges, coordinates, size = 23, sorting = "row-norm"):
-    """ Generates a sorted molecular coulomb, sort either by ``"row-norm"`` or ``"unsorted"``.
-    ``size=`` denotes the max number of atoms in the molecule (thus the size of the resulting square matrix.
-    The resulting matrix is the upper triangle put into the form of a 1D-vector.
-
-    :param coordinates: Input coordinates.
-    :type coordinates: numpy array
-    :param nuclear_charges: List of nuclear charges.
-    :type nuclear_charges: numpy array
-    :param size: Max number of atoms in representation.
-    :type size: integer
-    :param sorting: Matrix sorting scheme, "row-norm" or "unsorted".
-    :type sorting: string
-    :return: 1D Coulomb matrix representation
-    :rtype: numpy array
-    """
->>>>>>> 46511482
 
     if (sorting == "row-norm"):
         return fgenerate_coulomb_matrix(nuclear_charges, \
@@ -72,24 +53,6 @@
         raise SystemExit
 
 def generate_atomic_coulomb_matrix(nuclear_charges, coordinates, size = 23, sorting = "distance"):
-<<<<<<< HEAD
-=======
-    """ Generates a list of sorted Coulomb matrices, sorted either by ``"row-norm"`` or ``"distance"``, the latter refers to sorting by distance to each query atom.
-    ``size=`` denotes the max number of atoms in the molecule (thus the size of the resulting square matrix.
-    The resulting matrix is the upper triangle put into the form of a 1D-vector.
-
-    :param coordinates: Input coordinates.
-    :type coordinates: numpy array
-    :param nuclear_charges: List of nuclear charges.
-    :type nuclear_charges: numpy array
-    :param size: Max number of atoms in representation.
-    :type size: integer
-    :param sorting: Matrix sorting scheme, "row-norm" or "distance".
-    :type sorting: string
-    :return: List of 1D Coulomb matrix representations.
-    :rtype: numpy array
-    """
->>>>>>> 46511482
 
     if (sorting == "row-norm"):
         return fgenerate_local_coulomb_matrix(nuclear_charges,
@@ -104,53 +67,14 @@
         raise SystemExit
 
 def generate_eigenvalue_coulomb_matrix(nuclear_charges, coordinates, size = 23):
-<<<<<<< HEAD
-=======
-    """ Generates the eigenvalue-Coulomb matrix representation.
-    ``size=`` denotes the max number of atoms in the molecule (thus the size of the resulting square matrix.
-    The resulting matrix is in the form of a 1D-vector.
-
-    :param coordinates: Input coordinates.
-    :type coordinates: numpy array
-    :param nuclear_charges: List of nuclear charges.
-    :type nuclear_charges: numpy array
-    :param size: Max number of atoms in representation.
-    :type size: integer
-    :return: 1D representation.
-    :rtype: numpy array
-    """
->>>>>>> 46511482
     return fgenerate_eigenvalue_coulomb_matrix(nuclear_charges,
         coordinates, size)
 
 def generate_bob(nuclear_charges, coordinates, atomtypes, asize = {"O":3, "C":7, "N":3, "H":16, "S":1}):
-<<<<<<< HEAD
-=======
-    """ Generates a bag-of-bonds (BOB) representation of the molecule. ``size=`` denotes the max number of atoms in the molecule (thus relates to the size of the resulting matrix.)
-    ``asize=`` is the maximum number of atoms of each type (necessary to generate bags of minimal sizes).
-    The resulting matrix is the BOB representation put into the form of a 1D-vector.
-
-    :param coordinates: Input coordinates.
-    :type coordinates: numpy array
-    :param nuclear_charges: List of nuclear charges.
-    :type nuclear_charges: numpy array
-    :param size: Max number of atoms in representation.
-    :type size: integer
-    :param asize: Max number of each element type.
-    :type asize: dict
-    :return: 1D BOB representation.
-    :rtype: numpy array
-    """
->>>>>>> 46511482
 
     n = 0
     atoms = sorted(asize, key=asize.get)
     nmax = [asize[key] for key in atoms]
-<<<<<<< HEAD
-    print(atoms,nmax)
-=======
-    # print(atoms,nmax)
->>>>>>> 46511482
     ids = np.zeros(len(nmax), dtype=int)
     for i, (key, value) in enumerate(zip(atoms,nmax)):
         n += value * (1+value)
@@ -160,9 +84,6 @@
             n += 2 * value * v
     n /= 2
 
-<<<<<<< HEAD
-    return fgenerate_bob(nuclear_charges, coordinates, nuclear_charges, ids, nmax, n)
-=======
     return fgenerate_bob(nuclear_charges, coordinates, nuclear_charges, ids, nmax, n)
 
 
@@ -400,4 +321,3 @@
                     mbs = np.concatenate( (mbs, mbsi), axis=0 )
 
     return mbs
->>>>>>> 46511482
