--- conflicted
+++ resolved
@@ -106,16 +106,8 @@
 
     X1 = np.array([mol.representation for mol in mols1]).reshape((nm1, amax, 5, amax))
     X2 = np.array([mol.representation for mol in mols2]).reshape((nm2, amax, 5, amax))
-<<<<<<< HEAD
-
-    Z1 = [mol.nuclear_charges for mol in mols1]
-    Z2 = [mol.nuclear_charges for mol in mols2]
-
-    K = get_atomic_kernels_arad(X1, X2, Z1, Z2, sigmas, 
-=======
 
     K = get_local_kernels_arad(X1, X2, sigmas, 
->>>>>>> 46511482
         width=width, cut_distance=cut_distance, r_width=r_width, c_width=c_width)
 
     return K
@@ -125,18 +117,9 @@
         width=0.2, cut_distance=5.0, r_width=1.0, c_width=0.5):
 
     amax = mols1[0].representation.shape[0]
-<<<<<<< HEAD
-
     nm1 = len(mols1)
 
     X1 = np.array([mol.representation for mol in mols1]).reshape((nm1,amax,5,amax))
-
-    Z1 = [mol.nuclear_charges for mol in mols1]
-=======
-    nm1 = len(mols1)
-
-    X1 = np.array([mol.representation for mol in mols1]).reshape((nm1,amax,5,amax))
->>>>>>> 46511482
 
     K = get_local_symmetric_kernels_arad(X1, sigmas, \
         width=width, cut_distance=cut_distance, r_width=r_width, c_width=c_width)
