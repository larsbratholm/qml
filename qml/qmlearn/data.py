# MIT License
#
# Copyright (c) 2018-2019 Lars Andersen Bratholm
#
# Permission is hereby granted, free of charge, to any person obtaining a copy
# of this software and associated documentation files (the "Software"), to deal
# in the Software without restriction, including without limitation the rights
# to use, copy, modify, merge, publish, distribute, sublicense, and/or sell
# copies of the Software, and to permit persons to whom the Software is
# furnished to do so, subject to the following conditions:
#
# The above copyright notice and this permission notice shall be included in all
# copies or substantial portions of the Software.
#
# THE SOFTWARE IS PROVIDED "AS IS", WITHOUT WARRANTY OF ANY KIND, EXPRESS OR
# IMPLIED, INCLUDING BUT NOT LIMITED TO THE WARRANTIES OF MERCHANTABILITY,
# FITNESS FOR A PARTICULAR PURPOSE AND NONINFRINGEMENT. IN NO EVENT SHALL THE
# AUTHORS OR COPYRIGHT HOLDERS BE LIABLE FOR ANY CLAIM, DAMAGES OR OTHER
# LIABILITY, WHETHER IN AN ACTION OF CONTRACT, TORT OR OTHERWISE, ARISING FROM,
# OUT OF OR IN CONNECTION WITH THE SOFTWARE OR THE USE OR OTHER DEALINGS IN THE
# SOFTWARE.

from __future__ import print_function

import glob
import inspect
import copy
<<<<<<< HEAD

import numpy as np

from ..utils import NUCLEAR_CHARGE, is_string, is_1d_array, is_integer_array, \
        is_numeric_array

#TODO:
# Check all different things in dicts
# set_atomic_property
# Set coordinates/nuclear_charges
# Unset/delete attributes
# Don't be lazy with docs
# Don't be lazy with checks
# Do tests
# Get named properties
=======

import numpy as np

from ..utils import NUCLEAR_CHARGE

#TODO:
# Finish XYZ file reader
# Make properties available as dictionaries
# Set property method, that includes name and molecular/atomic/pairs
# __str__ and __repr__ methods
# getattr_subset method that gets x[self._indices]
>>>>>>> 978214cf

class Data(object):
    """
    Scikit-learn compatible Data class. Different file readers / Dataset objects 
    should inherit from this to maintain compatibility.
<<<<<<< HEAD
=======

>>>>>>> 978214cf
    """

    def __init__(self):

<<<<<<< HEAD
        self.ncompounds = 0
        self.coordinates = np.empty(0)
        self.nuclear_charges = np.empty(0, dtype=int)
        self.natoms = np.empty(0, dtype=int)
        self.shape = (0,)
        self._indices = np.empty(0, dtype=int)
        self._properties = {'coordinates': 'Atomic',
                           'nuclear_charges': 'Atomic'}
=======
        self._set_ncompounds(0)
        self.coordinates = None
        self.nuclear_charges = None
        self.natoms = None
        self.shape = None
        self._indices = None
        self.properties = {'coordinates': self.coordinates,
                           'nuclear_charges': self.nuclear_charges}
>>>>>>> 978214cf

        # Overwritten in various parts of a standard prediction pipeline
        # so don't use these within the class
<<<<<<< HEAD
        self._has_transformed_labels = None
        self._representations = None
        self._kernel = None
        self._representation_type = None
        self._representation_short_name = None
        self._representation_cutoff = None
        self._representation_alchemy = None
=======
        #self._has_transformed_labels
        #self._representations
        #self._kernel
        #self._representation_type
        #self._representation_short_name
        #self._representation_cutoff
        #self._representation_alchemy
>>>>>>> 978214cf

    def _set_ncompounds(self, n):
        """
        Updates the number of compounds stored in the class
        """
<<<<<<< HEAD
        if self.ncompounds == 0:
            self.ncompounds = n
            # Hack for sklearn CV
            self.shape = (n,)
            self._indices = np.arange(n)
        else:
            if self.ncompounds != n:
                raise SystemExit("Mismatch in number of compounds stored in the Data object. \
                                 This error suggests that the length of `coordinates`, properties etc. is inconsistent.")
=======
        self.ncompounds = n
        # Hack for sklearn CV
        self.shape = (n,)
        self._indices = np.arange(n)
>>>>>>> 978214cf

    def take(self, i, axis=None):
        """
        Hack for sklearn CV to make it believe that the
        Data object is a numpy array. Instead of returning
        the intended slice, create a shallow copy of the data
        class and update the _indices and ncompounds attributes.
        We want to have access to the full dataset during the
        pipeline, so we can't take slices of all attributes
        at this point.
        """
        other = copy.copy(self)
        other._indices = i
        other.ncompounds = len(i)
        return other

<<<<<<< HEAD
    def _get_attribute_subset(self, name):
        """
        Returns a subset of an attribute, with the subset
        being specified by self._indices. This should be
        used in the qmlearn pipeline.
        """

        if name in self._properties and hasattr(self, name):
            return getattr(self, name)[self._indices]
        else:
            raise SystemExit("Attribute named %s does not exist." % name)

    def get_attribute(self, name):
        """
        Returns an attribute, given `name`.
        `self.get_attribute(name)` is equivalent to
        `self.name`.

        """

        if name in self._properties and hasattr(self, name):
            return getattr(self, name)
        else:
            raise SystemExit("Attribute named %s does not exist." % name)

    def add_molecular_property(self, data, name):
        """
        Adds a molecular property to the Data class.
        :param data: Array with molecular properties. Can be multi-dimensional.
        :type data: Array
        :param name: Name of the property. The property can be accessed as self.get_attribute(name)
            or self.name
        :type name: Array
        """

        if not is_string(name):
            raise SystemExit("Expected argument `name` to be string. Got %s" % type(name))

        if name in self._properties:
            raise SystemExit("Property named %s already exists" % name)

        if not is_numeric_array(data):
            raise SystemExit("Expected `data` to be numeric array.")

        data = np.asarray(data)

        # Note we might want to remove this check in the future,
        # if we ever want to add matrix molecular properties
        if data.ndim > 2:
            raise SystemExit("Expected `data` to be at most 2d.")

        # Check that properties are the same shape for all compounds
        if data.dtype == "object":
            raise SystemExit("Expected molecular properties to have the same shape for all compounds")

        self._set_ncompounds(data.shape[0])

        setattr(self, name, data)
        self._properties[name] = 'Molecular'

    #TODO fix
    def add_atomic_property(self, data, name):
        """
        Adds a atomic property to the Data class.
        :param data: Array with atomic properties. Can be multi-dimensional.
        :type data: Array
        :param name: Name of the property. The property can be accessed as self.get_attribute(name)
            or self.name
        :type name: Array
        """

        if not is_string(name):
            raise SystemExit("Expected argument `name` to be string. Got %s" % type(name))

        if name in self._properties:
            raise SystemExit("Property named %s already exists" % name)

        # Todo handle object types here
        if not is_numeric_array(data) or :
            raise SystemExit("Expected `data` to be numeric array.")

        data = np.asarray(data)

        # Note we might want to remove this check in the future,
        # if we ever want to add matrix atomic properties
        if data.ndim > 2:
            raise SystemExit("Expected `data` to be at most 2d.")

        # Check that properties are the same shape for all compounds
        if data.dtype == "object":
            raise SystemExit("Expected atomic properties to have the same shape for all compounds")

        self._set_ncompounds(data.shape[0])

        setattr(self, name, data)
        self._properties[name] = 'atomic'


=======
>>>>>>> 978214cf
    def __getitem__(self, i):
        """
        Required hack to use scikit-learn's cross validators.
        Basically just needs to return an object with same size
<<<<<<< HEAD
        as `i`. Also makes the attributes of the Data object
        available as a dictionary.
        """
        # Enable dictionary utility
        if i in self._properties:
            return getattr(self, i)
=======
        as `i`
        """
>>>>>>> 978214cf
        return i

    def __len__(self):
        """
        Overwrite the len operator. This is a required hack to
        use scikit-learn's cross validators, but is also convenient.
        """
        return self.ncompounds

    def __eq__(self, other):
        """
        Overrides the == operator. This is a requred hack to use
        scikit-learn's cross validators, but is also convenient.
        """

        # Check if same type
        if type(self) != type(other):
            return False

        self_vars = vars(self)
        other_vars = vars(other)

        # Check that there's the same number of attributes
        if len(self_vars) != len(other_vars):
            return False

        # Check that all attributes are the same
        for key, val in self_vars.items():
            if key not in other_vars and val is not other_vars[key]:
                return False

        return True

    def __ne__(self, other):
        """
        Overrides the != operator (unnecessary in Python 3), which is needed to compliment
        the __eq__ method.
        """
        return not self.__eq__(other)

    def __repr__(self):
        """
        Output when referring to the class instance, e.g. typing x()
        in a terminal, with x being a Data class.
        """
        # Get the class name
        class_name = self.__class__.__name__
        # Get the input arguments of __init__
        arguments = inspect.getargspec(self.__init__).args[1:]

        # Construct the output string
        output = '%s(' % class_name
        for argument in arguments:
            output += argument + "=" + str(getattr(argument))
<<<<<<< HEAD
=======

        output += ")"

        return output

    def __str__(self):
        """
        Pretty print information of data object content.
        """

        output = "Data object with %d compounds" % self.ncompounds
        output += "\n\n"
        output += "Contains the following attributes: \n\n"

        col_width = max(len(word) for row in data for word in row) + 2  # padding
        #"Name", "Property type", "Shape"
        for row in data:
            print "".join(word.ljust(col_width) for word in row)


        return output







class XYZReader(Data):
    """
    File reader for XYZ format.
    """

    def __init__(self, filenames=None, molecular_property=None, atomic_property=None):
        """
        :param filenames: list of filenames or a string to be read by glob. e.g. 'dir/*.xyz'
        :type filenames: list or string
        :param molecular_property: Name of one or more molecular properties that occurs in the title line of the XYZ-file.
            If `molecular_property=None` no molecular properties will be read from the XYZ file. A list of names can be given,
            in which case the molecular properties are assumed to be delimited by commas or whitespace.
        :type molecular_property: string or list of strings
        """
>>>>>>> 978214cf

        output += ")"

        return output

    def __str__(self):
        """
        Pretty print information of data object content.
        """

        output = "Data object with %d compounds\n" % self.ncompounds
        output += "Contains the following attributes:\n"

        data = [["Name", "Property type", "Shape"]]
        data += [[key, value, str(getattr(self, key).shape)]
                for key, value in self._properties.items()]

        col_width = max(len(word) for row in data for word in row) + 2  # padding
        for i, row in enumerate(data):
            output += "\n"
            # Make the first line bold
            if i == 0:
                output += "\033[1m"
            output += "".join(word.ljust(col_width) for word in row)
            if i == 0:
                output += "\033[0m"

        return output


class XYZReader(Data):
    """
    File reader for XYZ format.
    """

    def __init__(self, filenames=None, molecular_property=None, atomic_property=None):
        """
        :param filenames: list of filenames or a string to be read by glob. e.g. 'dir/*.xyz'
        :type filenames: list or string
        :param molecular_property: Name of one or more molecular properties that occurs in the title line of the XYZ-file.
            If `molecular_property=None` no molecular properties will be read from the XYZ file. A list of names can be given,
            in which case the molecular properties are assumed to be delimited by commas or white-space. If a single name
            is given, but there is multiple molecular properties in the XYZ file, it is assumed that the property is
            multi-dimensional.
        :type molecular_property: string or list of strings
        :param atomic_property: Name of one or more atomic properties that occurs in the title line of the XYZ-file.
            If `atomic_property=None` no atomic properties will be read from the XYZ file. A list of names can be given,
            in which case the atomic properties are assumed to be delimited by commas or white-space. If a single name
            is given, but there is multiple atomic properties in the XYZ file, it is assumed that the property is
            multi-dimensional.
        :type atomic_property: string or list of strings
        """

        # Initialize parent
        super(XYZReader, self).__init__()

        if molecular_property is None or is_string(molecular_property):
            pass
        elif is_1d_array(molecular_property) and is_string(molecular_property[0]):
            if len(molecular_property) == 1:
                molecular_property = molecular_property[0]
        else:
            raise SystemExit("Expected `molecular_property` to be a string or array of strings. Got %s" % str(molecular_property))

        if atomic_property is None or is_string(atomic_property):
            pass
        elif is_1d_array(atomic_property) and is_string(atomic_property[0]):
            if len(atomic_property) == 1:
                atomic_property = atomic_property[0]
        else:
            raise SystemExit("Expected `atomic_property` to be a string or array of strings. Got %s" % str(atomic_property))

        self.filenames = filenames
        if is_string(self.filenames):
            self.filenames = sorted(glob.glob(self.filenames))
        if is_1d_array(self.filenames) and is_string(self.filenames[0]):
            self._parse_xyz_files(self.filenames, molecular_property, atomic_property)
        else:
            raise SystemExit("`filenames` must be a string to be read by glob or a list of strings")

    def get_filenames(self):
        """
        Returns a list of filenames in the order they were parsed.
        """
        return self.filenames

    def _parse_xyz_files(self, filenames, molecular_property_name, atomic_property_name):
        """
        Parse a list of xyz files and the molecular and atomic properties.
        """
        def parse_properties(tokens, n_properties):
            n_tokens = len(tokens)

            if n_tokens == 0:
                if n_properties == 0:
                    return None
                else:
                    raise SystemExit("Expected %d properties, but none was present in XYZ file" % n_properties)
            elif n_tokens == 1:
                if n_properties == 1:
                    prop = tokens[0]
                else:
                    raise SystemExit("Read 1 property from XYZ file, but expected %d" % n_properties)
            else:
                if n_properties == 1 or n_properties == n_tokens:
                    prop = tokens
                else:
                    raise SystemExit("Expected %d properties, but %d was found in XYZ file" % (n_properties, n_tokens))

            # Catch non-numeric properties
            try:
                if is_1d_array(prop):
                    if is_integer_array(prop):
                        prop = np.asarray(prop, dtype=int)
                    else:
                        prop = np.asarray(prop, dtype=float)
                else:
                    if "." in prop:
                        prop = float(prop)
                    else:
                        prop = int(prop)
            except ValueError:
                raise SystemExit("Non-numeric property in XYZ file")

            return prop

        def get_property_size(prop):
            if prop is None:
                n = 0
            if is_string(prop):
                n = 1
            else:
                n = len(prop)
            return n

        self._set_ncompounds(len(filenames))
        coordinates = np.empty(self.ncompounds, dtype=object)
        nuclear_charges = np.empty(self.ncompounds, dtype=object)
        self.natoms = np.empty(self.ncompounds, dtype=int)

        # Get expected property sizes
        n_molprop = get_property_size(molecular_property_name)
        n_atprop = get_property_size(atomic_property_name)

        if n_molprop > 0:
            molecular_properties = []
        if n_atprop > 0:
            atomic_properties = []

        for i, filename in enumerate(filenames):
            with open(filename, "r") as f:
                lines = f.readlines()

            natoms = int(lines[0])
            self.natoms[i] = natoms

            #Handle molecular properties
            tokens = lines[1].split()
            if n_molprop > 0:
                molecular_properties.append(parse_properties(tokens, n_molprop))

            nuclear_charges[i] = np.empty(natoms, dtype=int)
            coordinates[i] = np.empty((natoms, 3), dtype=float)

            if n_atprop > 0:
                # Atomic properties for this compound
                atomic = []
            for j, line in enumerate(lines[2:natoms+2]):
                tokens = line.split()

                if len(tokens) < 4:
                    raise SystemExit("Error in parsing coordinates in XYZ file")

                #Handle atomic properties
                if n_atprop > 0:
                    atomic.append(parse_properties(tokens[4:], n_atprop))

                nuclear_charges[i][j] = NUCLEAR_CHARGE[tokens[0]]
                coordinates[i][j] = np.asarray(tokens[1:4], dtype=float)

            if n_atprop > 0:
                prop = np.asarray(atomic)
                if prop.dtype == "object":
                    raise SystemExit("Different number of atomic properties found in %s" % filename)
                atomic_properties.append(prop)
                if i > 0:
                    shape_this = atomic_properties[i].shape
                    shape_last = atomic_properties[i-1].shape
                    # Make sure that there's not different number of atomic properties
                    # in the XYZ files
                    if shape_this[1:] != shape_last[1:]:
                        raise SystemExit("Different number of atomic properties in %s and %s" % (filename, filenames[i-1]))

        # Try to convert dtype to int/float in cases where you have the
        # same molecule, just different conformers.
        try:
            self.nuclear_charges = np.asarray([self.nuclear_charges[i] for i in range(self.ncompounds)],
                    dtype=int)
            self.coordinates = np.asarray([self.coordinates[i] for i in range(self.ncompounds)],
                    dtype=float)
        except ValueError:
<<<<<<< HEAD
            self.nuclear_charges = nuclear_charges
            self.coordinates = coordinates

        # Handle setting properties
        if n_molprop > 0:
            molecular_properties = np.asarray(molecular_properties)
            if molecular_properties.dtype == "object":
                raise SystemExit("Different number of molecular properties found in XYZ files")
            if n_molprop == 1:
                self.add_molecular_property(molecular_properties, molecular_property_name)
            else:
                for name, prop in zip(molecular_property_name, molecular_properties.T):
                    self.add_molecular_property(prop, name)

        if n_atprop > 0:
            atomic_properties = np.asarray(atomic_properties)
            # If there's different sized compounds, we have to do list comprehensions
            if n_atprop == 1:
                self.add_atomic_property(atomic_properties, atomic_property_name)
            else:
                for i in range(n_atprop):
                    name = atomic_property_name[i]
                    if atomic_properties.dtype == "object":
                        prop = np.asarray([mol[:,i] for mol in atomic_properties])
                    else:
                        prop = atomic_properties[:,:,i]

                    self.add_atomic_property(prop, name)
=======
            pass


>>>>>>> 978214cf
<|MERGE_RESOLUTION|>--- conflicted
+++ resolved
@@ -25,7 +25,6 @@
 import glob
 import inspect
 import copy
-<<<<<<< HEAD
 
 import numpy as np
 
@@ -41,33 +40,15 @@
 # Don't be lazy with checks
 # Do tests
 # Get named properties
-=======
-
-import numpy as np
-
-from ..utils import NUCLEAR_CHARGE
-
-#TODO:
-# Finish XYZ file reader
-# Make properties available as dictionaries
-# Set property method, that includes name and molecular/atomic/pairs
-# __str__ and __repr__ methods
-# getattr_subset method that gets x[self._indices]
->>>>>>> 978214cf
 
 class Data(object):
     """
     Scikit-learn compatible Data class. Different file readers / Dataset objects 
     should inherit from this to maintain compatibility.
-<<<<<<< HEAD
-=======
-
->>>>>>> 978214cf
     """
 
     def __init__(self):
 
-<<<<<<< HEAD
         self.ncompounds = 0
         self.coordinates = np.empty(0)
         self.nuclear_charges = np.empty(0, dtype=int)
@@ -76,20 +57,9 @@
         self._indices = np.empty(0, dtype=int)
         self._properties = {'coordinates': 'Atomic',
                            'nuclear_charges': 'Atomic'}
-=======
-        self._set_ncompounds(0)
-        self.coordinates = None
-        self.nuclear_charges = None
-        self.natoms = None
-        self.shape = None
-        self._indices = None
-        self.properties = {'coordinates': self.coordinates,
-                           'nuclear_charges': self.nuclear_charges}
->>>>>>> 978214cf
 
         # Overwritten in various parts of a standard prediction pipeline
         # so don't use these within the class
-<<<<<<< HEAD
         self._has_transformed_labels = None
         self._representations = None
         self._kernel = None
@@ -97,21 +67,11 @@
         self._representation_short_name = None
         self._representation_cutoff = None
         self._representation_alchemy = None
-=======
-        #self._has_transformed_labels
-        #self._representations
-        #self._kernel
-        #self._representation_type
-        #self._representation_short_name
-        #self._representation_cutoff
-        #self._representation_alchemy
->>>>>>> 978214cf
 
     def _set_ncompounds(self, n):
         """
         Updates the number of compounds stored in the class
         """
-<<<<<<< HEAD
         if self.ncompounds == 0:
             self.ncompounds = n
             # Hack for sklearn CV
@@ -121,12 +81,6 @@
             if self.ncompounds != n:
                 raise SystemExit("Mismatch in number of compounds stored in the Data object. \
                                  This error suggests that the length of `coordinates`, properties etc. is inconsistent.")
-=======
-        self.ncompounds = n
-        # Hack for sklearn CV
-        self.shape = (n,)
-        self._indices = np.arange(n)
->>>>>>> 978214cf
 
     def take(self, i, axis=None):
         """
@@ -143,7 +97,6 @@
         other.ncompounds = len(i)
         return other
 
-<<<<<<< HEAD
     def _get_attribute_subset(self, name):
         """
         Returns a subset of an attribute, with the subset
@@ -221,9 +174,9 @@
         if name in self._properties:
             raise SystemExit("Property named %s already exists" % name)
 
-        # Todo handle object types here
-        if not is_numeric_array(data) or :
-            raise SystemExit("Expected `data` to be numeric array.")
+        # TODO handle object types here
+        #if not is_numeric_array(data) or :
+        #    raise SystemExit("Expected `data` to be numeric array.")
 
         data = np.asarray(data)
 
@@ -242,23 +195,16 @@
         self._properties[name] = 'atomic'
 
 
-=======
->>>>>>> 978214cf
     def __getitem__(self, i):
         """
         Required hack to use scikit-learn's cross validators.
         Basically just needs to return an object with same size
-<<<<<<< HEAD
         as `i`. Also makes the attributes of the Data object
         available as a dictionary.
         """
         # Enable dictionary utility
         if i in self._properties:
             return getattr(self, i)
-=======
-        as `i`
-        """
->>>>>>> 978214cf
         return i
 
     def __len__(self):
@@ -313,51 +259,6 @@
         output = '%s(' % class_name
         for argument in arguments:
             output += argument + "=" + str(getattr(argument))
-<<<<<<< HEAD
-=======
-
-        output += ")"
-
-        return output
-
-    def __str__(self):
-        """
-        Pretty print information of data object content.
-        """
-
-        output = "Data object with %d compounds" % self.ncompounds
-        output += "\n\n"
-        output += "Contains the following attributes: \n\n"
-
-        col_width = max(len(word) for row in data for word in row) + 2  # padding
-        #"Name", "Property type", "Shape"
-        for row in data:
-            print "".join(word.ljust(col_width) for word in row)
-
-
-        return output
-
-
-
-
-
-
-
-class XYZReader(Data):
-    """
-    File reader for XYZ format.
-    """
-
-    def __init__(self, filenames=None, molecular_property=None, atomic_property=None):
-        """
-        :param filenames: list of filenames or a string to be read by glob. e.g. 'dir/*.xyz'
-        :type filenames: list or string
-        :param molecular_property: Name of one or more molecular properties that occurs in the title line of the XYZ-file.
-            If `molecular_property=None` no molecular properties will be read from the XYZ file. A list of names can be given,
-            in which case the molecular properties are assumed to be delimited by commas or whitespace.
-        :type molecular_property: string or list of strings
-        """
->>>>>>> 978214cf
 
         output += ")"
 
@@ -559,7 +460,6 @@
             self.coordinates = np.asarray([self.coordinates[i] for i in range(self.ncompounds)],
                     dtype=float)
         except ValueError:
-<<<<<<< HEAD
             self.nuclear_charges = nuclear_charges
             self.coordinates = coordinates
 
@@ -587,9 +487,4 @@
                     else:
                         prop = atomic_properties[:,:,i]
 
-                    self.add_atomic_property(prop, name)
-=======
-            pass
-
-
->>>>>>> 978214cf
+                    self.add_atomic_property(prop, name)