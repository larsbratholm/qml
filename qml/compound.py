--- conflicted
+++ resolved
@@ -71,8 +71,6 @@
             self.read_xyz(xyz)
 
     def generate_coulomb_matrix(self, size = 23, sorting = "row-norm"):
-<<<<<<< HEAD
-=======
         """ Creates a Coulomb Matrix representation of a molecule.
             A matrix :math:`M` is constructed with elements
 
@@ -103,13 +101,10 @@
             :rtype: numpy array
         """
 
->>>>>>> 3c98f512
         self.representation = generate_coulomb_matrix(self.nuclear_charges, 
             self.coordinates, size = size, sorting = sorting)
 
     def generate_eigenvalue_coulomb_matrix(self, size = 23):
-<<<<<<< HEAD
-=======
         """ Creates an eigenvalue Coulomb Matrix representation of a molecule.
             A matrix :math:`M` is constructed with elements
 
@@ -133,7 +128,6 @@
             :rtype: numpy array
         """
 
->>>>>>> 3c98f512
         self.representation = generate_eigenvalue_coulomb_matrix(
                 self.nuclear_charges, self.coordinates, size = size)
 
@@ -142,8 +136,6 @@
             self.nuclear_charges, self.coordinates, size = size, sorting = sorting)
 
     def generate_bob(self, asize = {"O":3, "C":7, "N":3, "H":16, "S":1}):
-<<<<<<< HEAD
-=======
         """ Creates a Bag of Bonds (BOB) representation of a molecule.
             The representation expands on the coulomb matrix representation.
             For each element a bag (vector) is constructed for self interactions
@@ -171,7 +163,6 @@
             :rtype: numpy array
         """
 
->>>>>>> 3c98f512
         self.representation = generate_bob(self.nuclear_charges, self.coordinates, 
                 self.atomtypes, asize = asize)
 
