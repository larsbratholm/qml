--- conflicted
+++ resolved
@@ -39,10 +39,7 @@
 from .slatm import get_sbot
 
 from .facsf import fgenerate_acsf, fgenerate_acsf_and_gradients
-<<<<<<< HEAD
-=======
 from .fjcoupling import fgenerate_jcoupling
->>>>>>> 90ce0b52
 
 def vector_to_matrix(v):
     """ Converts a representation from 1D vector to 2D square matrix.
@@ -592,16 +589,6 @@
     n_elements = len(elements)
     natoms = len(coordinates)
 
-<<<<<<< HEAD
-    descr_size = n_elements * nRs2 + (n_elements * (n_elements + 1)) // 2 * nRs3*nTs
-
-    if gradients:
-        return fgenerate_acsf_and_gradients(coordinates, nuclear_charges, elements, Rs2, Rs3,
-                Ts, eta2, eta3, zeta, rcut, acut, natoms, descr_size)
-    else:
-        return fgenerate_acsf(coordinates, nuclear_charges, elements, Rs2, Rs3, 
-                Ts, eta2, eta3, zeta, rcut, acut, natoms, descr_size)
-=======
     rep_size = n_elements * nRs2 + (n_elements * (n_elements + 1)) // 2 * nRs3*nTs
 
     if gradients:
@@ -655,5 +642,4 @@
     index_pairs = np.asarray(index_pairs) + 1
 
     return fgenerate_jcoupling(coordinates, nuclear_charges, elements, index_pairs,
-            Rs2, Rs3, Ts, eta2, eta3, zeta, rcut, acut, n_index_pairs, rep_size)
->>>>>>> 90ce0b52
+            Rs2, Rs3, Ts, eta2, eta3, zeta, rcut, acut, n_index_pairs, rep_size)