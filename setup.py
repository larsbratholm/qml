import sys
from numpy.distutils.core import Extension, setup

from mkldiscover import mkl_exists

__author__ = "Anders S. Christensen"
__copyright__ = "Copyright 2016"
__credits__ = ["Anders S. Christensen et al. (2016) https://github.com/qmlcode/qml"]
__license__ = "MIT"
__version__ = "0.4.0.12"
__maintainer__ = "Anders S. Christensen"
__email__ = "andersbiceps@gmail.com"
__status__ = "Beta"
__description__ = "Quantum Machine Learning"
__url__ = "https://github.com/qmlcode/qml"


FORTRAN = "f90"

# GNU (default)
COMPILER_FLAGS = ["-O3", "-fopenmp", "-m64", "-march=native", "-fPIC",
                    "-Wno-maybe-uninitialized", "-Wno-unused-function", "-Wno-cpp"]
LINKER_FLAGS = ["-lgomp"]
<<<<<<< HEAD
MATH_LINKER_FLAGS = ["-lblas", "-llapack", "-latlas", "-fopenmp"]
# MATH_LINKER_FLAGS = ["-lblas", "-llapack"]
=======
# MATH_LINKER_FLAGS = ["-lblas", "-llapack", "-latlas", "-fopenmp"]
MATH_LINKER_FLAGS = ["-lblas", "-llapack"]
>>>>>>> 81c9824a

# UNCOMMENT TO FORCE LINKING TO MKL with GNU compilers:
if mkl_exists(verbose=True):
    LINKER_FLAGS = ["-lgomp", " -lpthread", "-lm", "-ldl"]
    MATH_LINKER_FLAGS = ["-L${MKLROOT}/lib/intel64", "-lmkl_rt"]

# For clang without OpenMP: (i.e. most Apple/mac system)
if sys.platform == "darwin" and all(["gnu" not in arg for arg in sys.argv]):
    COMPILER_FLAGS = ["-O3", "-m64", "-march=native", "-fPIC"]
    LINKER_FLAGS = []
<<<<<<< HEAD
    MATH_LINKER_FLAGS = ["-lblas", "-llapack", "-latlas", "-fopenmp"]
    # MATH_LINKER_FLAGS = ["-lblas", "-llapack"]
=======
    # MATH_LINKER_FLAGS = ["-lblas", "-llapack", "-latlas", "-fopenmp"]
    MATH_LINKER_FLAGS = ["-lblas", "-llapack"]
>>>>>>> 81c9824a


# Intel
if any(["intelem" in arg for arg in sys.argv]):
    COMPILER_FLAGS = ["-xHost", "-O3", "-axAVX", "-qopenmp"]
    LINKER_FLAGS = ["-liomp5", " -lpthread", "-lm", "-ldl"]
    MATH_LINKER_FLAGS = ["-L${MKLROOT}/lib/intel64", "-lmkl_rt"]




ext_fkernels = Extension(name = '.kernels.fkernels',
                          sources = ['qml/kernels/fkernels.f90'],
                          extra_f90_compile_args = COMPILER_FLAGS,
                          extra_f77_compile_args = COMPILER_FLAGS,
                          extra_compile_args = COMPILER_FLAGS,
                          extra_link_args = LINKER_FLAGS,
                          language = FORTRAN,
                          f2py_options=['--quiet'])

ext_ffchl_module = Extension(name = '.fchl.ffchl_module',
                          sources = [
                              'qml/fchl/ffchl_module.f90',
                              'qml/fchl/ffchl_kernels.f90',
                              'qml/fchl/ffchl_scalar_kernels.f90',
                              'qml/fchl/ffchl_force_kernels.f90',
                              'qml/fchl/ffchl_electric_field_kernels.f90',
                              ],
                          extra_f90_compile_args = COMPILER_FLAGS,
                          extra_f77_compile_args = COMPILER_FLAGS,
                          extra_compile_args = COMPILER_FLAGS ,
                          extra_link_args = LINKER_FLAGS + MATH_LINKER_FLAGS,
                          language = FORTRAN,
                          f2py_options=['--quiet'])

ext_farad_kernels = Extension(name = '.arad.farad_kernels',
                          sources = ['qml/arad/farad_kernels.f90'],
                          extra_f90_compile_args = COMPILER_FLAGS,
                          extra_f77_compile_args = COMPILER_FLAGS,
                          extra_compile_args = COMPILER_FLAGS,
                          extra_link_args = LINKER_FLAGS,
                          language = FORTRAN,
                          f2py_options=['--quiet'])

ext_frepresentations = Extension(name = '.representations.frepresentations',
                          sources = ['qml/representations/frepresentations.f90'],
                          extra_f90_compile_args = COMPILER_FLAGS,
                          extra_f77_compile_args = COMPILER_FLAGS,
                          extra_compile_args = COMPILER_FLAGS,
                          extra_link_args = MATH_LINKER_FLAGS + LINKER_FLAGS,
                          language = FORTRAN,
                          f2py_options=['--quiet'])

ext_fdistance = Extension(name = '.kernels.fdistance',
                          sources = ['qml/kernels/fdistance.f90'],
                          extra_f90_compile_args = COMPILER_FLAGS,
                          extra_f77_compile_args = COMPILER_FLAGS,
                          extra_compile_args = COMPILER_FLAGS,
                          extra_link_args = LINKER_FLAGS,
                          language = FORTRAN,
                          f2py_options=['--quiet'])

ext_fslatm = Extension(name = '.representations.fslatm',
                          sources = ['qml/representations/fslatm.f90'],
                          extra_f90_compile_args = COMPILER_FLAGS,
                          extra_f77_compile_args = COMPILER_FLAGS,
                          extra_compile_args = COMPILER_FLAGS,
                          extra_link_args = LINKER_FLAGS,
                          language = FORTRAN,
                          f2py_options=['--quiet'])

ext_fsolvers = Extension(name = '.math.fsolvers',
                          sources = ['qml/math/fsolvers.f90'],
                          extra_f90_compile_args = COMPILER_FLAGS,
                          extra_f77_compile_args = COMPILER_FLAGS,
                          extra_compile_args = COMPILER_FLAGS,
                          extra_link_args = MATH_LINKER_FLAGS + LINKER_FLAGS,
                          language = FORTRAN,
                          f2py_options=['--quiet'])

ext_facsf = Extension(name = '.representations.facsf',
                          sources = ['qml/representations/facsf.f90'],
                          extra_f90_compile_args = COMPILER_FLAGS,
                          extra_f77_compile_args = COMPILER_FLAGS,
                          extra_compile_args = COMPILER_FLAGS,
                          extra_link_args = LINKER_FLAGS,
                          language = FORTRAN,
                          f2py_options=['--quiet'])

def requirements():
    with open('requirements.txt') as f:
        return [line.rstrip() for line in f]


# use README.md as long description
def readme():
    with open('README.rst') as f:
        return f.read()

def setup_qml():

    setup(

        name="qml",
        packages=[
            'qml',
            'qml.data',
            'qml.aglaia',
            'qml.arad',
            'qml.fchl',
            'qml.kernels',
            'qml.math',
            'qml.representations',
            'qml.qmlearn',
            'qml.utils',
            'qml.models'
            ],

        # metadata
        version=__version__,
        author=__author__,
        author_email=__email__,
        platforms = 'Any',
        description = __description__,
        long_description = readme(),
        keywords = ['Machine Learning', 'Quantum Chemistry'],
        classifiers = [],
        url = __url__,
        install_requires = requirements(),

        # set up package contents

        ext_package = 'qml',
        ext_modules = [
              ext_ffchl_module,
              ext_fkernels,
              ext_frepresentations,
              ext_fslatm,
              ext_fsolvers,
              ext_facsf,
              ext_fdistance,
              ext_farad_kernels,
        ],
)

if __name__ == '__main__':

    setup_qml()<|MERGE_RESOLUTION|>--- conflicted
+++ resolved
@@ -21,13 +21,8 @@
 COMPILER_FLAGS = ["-O3", "-fopenmp", "-m64", "-march=native", "-fPIC",
                     "-Wno-maybe-uninitialized", "-Wno-unused-function", "-Wno-cpp"]
 LINKER_FLAGS = ["-lgomp"]
-<<<<<<< HEAD
-MATH_LINKER_FLAGS = ["-lblas", "-llapack", "-latlas", "-fopenmp"]
-# MATH_LINKER_FLAGS = ["-lblas", "-llapack"]
-=======
 # MATH_LINKER_FLAGS = ["-lblas", "-llapack", "-latlas", "-fopenmp"]
 MATH_LINKER_FLAGS = ["-lblas", "-llapack"]
->>>>>>> 81c9824a
 
 # UNCOMMENT TO FORCE LINKING TO MKL with GNU compilers:
 if mkl_exists(verbose=True):
@@ -38,13 +33,8 @@
 if sys.platform == "darwin" and all(["gnu" not in arg for arg in sys.argv]):
     COMPILER_FLAGS = ["-O3", "-m64", "-march=native", "-fPIC"]
     LINKER_FLAGS = []
-<<<<<<< HEAD
-    MATH_LINKER_FLAGS = ["-lblas", "-llapack", "-latlas", "-fopenmp"]
-    # MATH_LINKER_FLAGS = ["-lblas", "-llapack"]
-=======
     # MATH_LINKER_FLAGS = ["-lblas", "-llapack", "-latlas", "-fopenmp"]
     MATH_LINKER_FLAGS = ["-lblas", "-llapack"]
->>>>>>> 81c9824a
 
 
 # Intel
