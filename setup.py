--- conflicted
+++ resolved
@@ -137,8 +137,6 @@
                           language = FORTRAN,
                           f2py_options=['--quiet'])
 
-<<<<<<< HEAD
-=======
 ext_fjcoupling = Extension(name = '.ml.representations.fjcoupling',
                           sources = ['qml/ml/representations/fjcoupling.f90'],
                           extra_f90_compile_args = COMPILER_FLAGS,
@@ -148,7 +146,6 @@
                           language = FORTRAN,
                           f2py_options=['--quiet'])
 
->>>>>>> 90ce0b52
 def requirements():
     with open('requirements.txt') as f:
         return [line.rstrip() for line in f]
@@ -198,10 +195,7 @@
               ext_fslatm,
               ext_fsolvers,
               ext_facsf,
-<<<<<<< HEAD
-=======
               ext_fjcoupling,
->>>>>>> 90ce0b52
               ext_fdistance,
               ext_farad_kernels,
         ],
