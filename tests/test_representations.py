--- conflicted
+++ resolved
@@ -367,40 +367,6 @@
 
 def test_local_bob():
 
-<<<<<<< HEAD
-    t = time.time()
-    path = test_dir = os.path.dirname(os.path.realpath(__file__))
-    mols = []
-    for i in range(1,50):
-        n = str(i)
-        n = "0"*(4-len(n)) + n
-        xyz_file = "qm7/%s.xyz" % n
-        mol = qml.Compound(xyz=path + "/" + xyz_file)
-        mols.append(mol)
-    print (time.time() - t)
-
-    t = time.time()
-    asize = {}
-    for mol in mols:
-        for key, value in mol.natypes.items():
-            if key not in asize.keys():
-                asize[key] = value
-                continue
-            asize[key] = max(asize[key], value)
-    print (time.time() - t)
-    print (asize)
-
-
-    t = time.time()
-    for mol in mols:
-       # print (time.time() - t)
-        # Generate atomic coulomb matrix representation, sorted by row-norm, using the Compound class
-        if (len(mol.atomtypes) != 8):
-            continue
-        bob = generate_local_bob(mol.nuclear_charges,
-                mol.coordinates, mol.atomtypes, asize = asize)
-    print (time.time() - t)
-=======
     asize = dict([(key, value+1) for key,value in mol.natypes.items()])
 
     # Generate atomic coulomb matrix representation, sorted by row-norm, using the Compound class
@@ -408,7 +374,6 @@
             mol.coordinates, mol.atomtypes, asize = asize)
     print(asize)
     print(bob)
->>>>>>> cbfc9161
 
     ## Generate atomic coulomb matrix representation, sorted by distance,
     ## with cutoffs, using the Compound class
@@ -648,15 +613,8 @@
     return mat
 
 if __name__ == "__main__":
-<<<<<<< HEAD
-    #test_coulomb_matrix()
-    #test_atomic_coulomb_matrix()
-    #test_eigenvalue_coulomb_matrix()
-    #test_bob()
-=======
     test_coulomb_matrix()
     test_atomic_coulomb_matrix()
     test_eigenvalue_coulomb_matrix()
     test_bob()
->>>>>>> cbfc9161
     test_local_bob()
