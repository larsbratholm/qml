# QML: A Python Toolkit for Quantum Machine Learning
[![Build Status](https://travis-ci.org/qmlcode/qml.svg?branch=master)](https://travis-ci.org/qmlcode/qml)

QML is a Python2/3-compatible toolkit for representation learning of properties of molecules and solids. 

#### Current list of contributors:
* Anders S. Christensen (University of Basel)
* Felix A. Faber (University of Basel)
* Bing Huang (University of Basel)
* Lars A. Bratholm (University of Copenhagen)
* Alexandre Tkatchenko (University of Luxembourg)
* Klaus-Robert Müller (Technische Universität Berlin/Korea University)
* O. Anatole von Lilienfeld (University of Basel)

## 1) Citing QML:

Until the preprint is available from arXiv, please cite this GitHub repository as:

    AS Christensen, FA Faber, B Huang, LA Bratholm, A Tkatchenko, KR Müller, OA von Lilienfeld (2017) "QML: A Python Toolkit for Quantum Machine Learning" https://github.com/qmlcode/qml


## 2) Get help:

Documentation and installation instruction is found at: http://www.qmlcode.org/


<<<<<<< HEAD

### 2.1) Installing via `pip`:

The easiest way to install the stable version from the Python Package Index (PyPI) is using the official, built-in Python package manager, `pip`:

```bash
pip install qml --user -U
```

To use the Intel compiler, together with the MKL math library:

```bash
pip install qml --user -U  --global-option="build" --global-option="--compiler=intelem" --global-option="--fcompiler=intelem"
```

Alternatively, you can install the most recent stable development snapshot directly from GitHub:

```bash
pip install git+https://github.com/qmlcode/qml --user -U
```

Use `pip2 install ...` or `pip3 install ...` to get the Python2 or Python3 versions explicitly. QML supports both flavors.

To uninstall simply use `pip` again. 

```bash
pip uninstall qml
```

### 2.2) Installing via `setup.py` with Intel compiler:

If you have Intel compilers installed (2016 and newer), you can compile QML with Ifort/MKL using the following options:

```bash
pip install git+https://github.com/qmlcode/qml.git --user --upgrade --global-option="build" --global-option="--compiler=intelem" --global-option="--fcompiler=intelem"
```

### 2.3) Note on Apple/Mac support:

Installing QML requires a Fortran compiler. On Darwin you can install it using `brew`:

```bash
brew install gcc
```

Note the Clang Fortran compiler from brew unfortunately does not support OpenMP. Therefore parallelism via OpenMP is disabled as default for Darwin systems.

## 3) Get help:

Documentation in found in the file [`DOCUMENTATION.md`](../blob/master/DOCUMENTATION.md).


## 4) License:
=======
## 3) License:
>>>>>>> 46511482

QML is freely available under the terms of the MIT license.

<|MERGE_RESOLUTION|>--- conflicted
+++ resolved
@@ -24,63 +24,7 @@
 Documentation and installation instruction is found at: http://www.qmlcode.org/
 
 
-<<<<<<< HEAD
-
-### 2.1) Installing via `pip`:
-
-The easiest way to install the stable version from the Python Package Index (PyPI) is using the official, built-in Python package manager, `pip`:
-
-```bash
-pip install qml --user -U
-```
-
-To use the Intel compiler, together with the MKL math library:
-
-```bash
-pip install qml --user -U  --global-option="build" --global-option="--compiler=intelem" --global-option="--fcompiler=intelem"
-```
-
-Alternatively, you can install the most recent stable development snapshot directly from GitHub:
-
-```bash
-pip install git+https://github.com/qmlcode/qml --user -U
-```
-
-Use `pip2 install ...` or `pip3 install ...` to get the Python2 or Python3 versions explicitly. QML supports both flavors.
-
-To uninstall simply use `pip` again. 
-
-```bash
-pip uninstall qml
-```
-
-### 2.2) Installing via `setup.py` with Intel compiler:
-
-If you have Intel compilers installed (2016 and newer), you can compile QML with Ifort/MKL using the following options:
-
-```bash
-pip install git+https://github.com/qmlcode/qml.git --user --upgrade --global-option="build" --global-option="--compiler=intelem" --global-option="--fcompiler=intelem"
-```
-
-### 2.3) Note on Apple/Mac support:
-
-Installing QML requires a Fortran compiler. On Darwin you can install it using `brew`:
-
-```bash
-brew install gcc
-```
-
-Note the Clang Fortran compiler from brew unfortunately does not support OpenMP. Therefore parallelism via OpenMP is disabled as default for Darwin systems.
-
-## 3) Get help:
-
-Documentation in found in the file [`DOCUMENTATION.md`](../blob/master/DOCUMENTATION.md).
-
-
-## 4) License:
-=======
 ## 3) License:
->>>>>>> 46511482
 
 QML is freely available under the terms of the MIT license.
 
